--- conflicted
+++ resolved
@@ -1,13 +1,10 @@
 Package: BiFET
 Type: Package
 Title: Bias-free Footprint Enrichment Test
-<<<<<<< HEAD
-Version: 1.0.1
-Date: 2018-07-14
-=======
-Version: 1.1.8
-Date: 2018-07-10
->>>>>>> 4d66a4a6
+
+Version: 1.0.2
+Date: 2018-10-01
+
 Authors@R: c(person("Ahrim", "Youn", email = "Ahrim.Youn@jax.org",
     role = c("aut", "cre")), person("Eladio", "Marquez",
     email = "Eladio.Marquez@jax.org", role = c("aut")), 
